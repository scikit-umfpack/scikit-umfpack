/* -*- C -*- */
#ifdef SWIGPYTHON

%module _umfpack

/*
  See umfpack.py for more information.

  Created by: Robert Cimrman
*/

%include <stdint.i>

%{
#include <umfpack.h>
#include "numpy/arrayobject.h"
%}


%feature("autodoc", "1");

<<<<<<< HEAD
=======
#ifndef SK_UMFPACK_SINGLE_HEADER

#include <SuiteSparse_config.h>

/*SuiteSparse_long is deprecated from Suitesparse > 6.0.0 (Nov. 2022)
  The same update introduced the UMFPACK single header.*/
%{
#ifndef SuiteSparse_long
    #define SuiteSparse_long UF_long
#endif
%}

typedef int64_t SuiteSparse_long;
typedef SuiteSparse_long UF_long;

#endif

>>>>>>> 1bdd6447
%init %{
    import_array();
%}

%{
/*!
  Appends @a what to @a where. On input, @a where need not to be a tuple, but on
  return it always is.

  @par Revision history:
  - 17.02.2005, c
*/
PyObject *helper_appendToTuple( PyObject *where, PyObject *what ) {
  PyObject *o2, *o3;

  if ((!where) || (where == Py_None)) {
    where = what;
  } else {
    if (!PyTuple_Check( where )) {
      o2 = where;
      where = PyTuple_New( 1 );
      PyTuple_SetItem( where, 0, o2 );
    }
    o3 = PyTuple_New( 1 );
    PyTuple_SetItem( o3, 0, what );
    o2 = where;
    where = PySequence_Concat( o2, o3 );
    Py_DECREF( o2 );
    Py_DECREF( o3 );
  }
  return where;
}

/*!
  Gets PyArrayObject from a PyObject.

  @par Revision history:
  - 22.02.2005, c
  - 03.03.2005
  - 25.11.2005
  - 30.11.2005
  - 01.12.2005
*/
PyArrayObject *helper_getCArrayObject( PyObject *input, int type,
				       int minDim, int maxDim ) {
  PyArrayObject *obj;

  if (PyArray_Check( input )) {
    obj = (PyArrayObject *) input;
    if (!PyArray_ISCARRAY( obj )) {
      PyErr_SetString( PyExc_TypeError, "not a C array" );
      return NULL;
    }
    obj = (PyArrayObject *)
      PyArray_ContiguousFromAny( input, type, minDim, maxDim );
    if (!obj) return NULL;
  } else {
    PyErr_SetString( PyExc_TypeError, "not an array" );
    return NULL;
  }
  return obj;
}
%}

/*!
  Use for arrays as input arguments. Could be also used for changing an array
  in place.

  @a rtype ... return this C data type
  @a ctype ... C data type of the C function
  @a atype ... PyArray_* suffix

  @par Revision history:
  - 30.11.2005, c
*/
#define ARRAY_IN( rtype, ctype, atype ) \
%typemap( in ) (ctype *array) { \
  PyArrayObject *obj; \
  obj = helper_getCArrayObject( $input, NPY_##atype, 1, 1 ); \
  if (!obj) return NULL; \
  $1 = (rtype *) obj->data; \
  Py_DECREF( obj ); \
};

/*!
  @par Revision history:
  - 30.11.2005, c
*/
#define CONF_IN( arSize ) \
%typemap( in ) (double conf [arSize]) { \
  PyArrayObject *obj; \
  obj = helper_getCArrayObject( $input, NPY_DOUBLE, 1, 1 ); \
  if (!obj) return NULL; \
  if ((obj->nd != 1) || (obj->dimensions[0] != arSize)) { \
    PyErr_SetString( PyExc_ValueError, "wrong Control/Info array size" ); \
    Py_DECREF( obj ); \
    return NULL; \
  } \
  $1 = (double *) obj->data; \
  Py_DECREF( obj ); \
};

/*!
  @par Revision history:
  - 01.12.2005, c
  - 02.12.2005
*/
#define OPAQUE_ARGOUT( ttype ) \
%typemap( in, numinputs=0 ) ttype* opaque_argout( ttype tmp ) { \
  $1 = &tmp; \
}; \
%typemap( argout ) ttype* opaque_argout { \
  PyObject *obj; \
  obj = SWIG_NewPointerObj( (ttype) (*$1), $*1_descriptor, 0 ); \
  $result = helper_appendToTuple( $result, obj ); \
};

/*!
  @par Revision history:
  - 02.12.2005, c
*/
#define OPAQUE_ARGINOUT( ttype ) \
%typemap( in ) ttype* opaque_arginout( ttype tmp ) { \
  if ((SWIG_ConvertPtr( $input,(void **) &tmp, $*1_descriptor, \
			SWIG_POINTER_EXCEPTION)) == -1) return NULL; \
  $1 = &tmp; \
}; \
%typemap( argout ) ttype* opaque_arginout { \
  PyObject *obj; \
  obj = SWIG_NewPointerObj( (ttype) (*$1), $*1_descriptor, 0 ); \
  $result = helper_appendToTuple( $result, obj ); \
};

ARRAY_IN( int32_t, const int32_t, INT32 )
%apply const int32_t *array {
    const int32_t Ap [ ],
    const int32_t Ai [ ]
};

<<<<<<< HEAD
=======
ARRAY_IN( long, const long, LONG )
%apply const long *array {
    const long Ap [ ],
    const long Ai [ ]
};

ARRAY_IN( int32_t, const int32_t, INT32 )
%apply const int32_t *array {
    const int32_t Ap [ ],
    const int32_t Ai [ ]
};

>>>>>>> 1bdd6447
ARRAY_IN( int64_t, const int64_t, INT64 )
%apply const int64_t *array {
    const int64_t Ap [ ],
    const int64_t Ai [ ]
};

ARRAY_IN( double, const double, DOUBLE )
%apply const double *array {
    const double Ax [ ],
    const double Az [ ],
    const double B [ ],
    const double Bx [ ],
    const double Bz [ ]
};

ARRAY_IN( double, double, DOUBLE )
%apply double *array {
    double X [ ],
    double Xx [ ],
    double Xz [ ]
};

CONF_IN( UMFPACK_CONTROL )
%apply (double conf [UMFPACK_CONTROL]) {
    double Control [ANY]
};

CONF_IN( UMFPACK_INFO )
%apply double conf [UMFPACK_INFO] {
    double Info [ANY]
};

<<<<<<< HEAD
=======
#ifndef SK_UMFPACK_SINGLE_HEADER
  %include <umfpack.h>
  %include <umfpack_solve.h>
  %include <umfpack_defaults.h>
  %include <umfpack_triplet_to_col.h>
  %include <umfpack_col_to_triplet.h>
  %include <umfpack_transpose.h>
  %include <umfpack_scale.h>

  %include <umfpack_report_symbolic.h>
  %include <umfpack_report_numeric.h>
  %include <umfpack_report_info.h>
  %include <umfpack_report_control.h>
#endif

/*
  The order is important below!

  **Symbolic and **Numeric are output arguments except when they are freed

  For the single-header, this is dealt with by ignoring the *_free_* declarations
  when running %import <umfpack.h>, then re-declaring them afterwards with
  output arguments.
*/
>>>>>>> 1bdd6447

OPAQUE_ARGOUT( void * )
%apply  void ** opaque_argout {
    void **Symbolic,
    void **Numeric
}

<<<<<<< HEAD
=======
#ifndef SK_UMFPACK_SINGLE_HEADER
  %include <umfpack_symbolic.h>
  %include <umfpack_numeric.h>

  OPAQUE_ARGINOUT( void * )
  %apply  void ** opaque_arginout {
      void **Symbolic,
      void **Numeric
  }

  %include <umfpack_free_symbolic.h>
  %include <umfpack_free_numeric.h>
#else
  %define IGNOREALL(u)
  %ignore umfpack_di_ ## u;
  %ignore umfpack_zi_ ## u;
  %ignore umfpack_dl_ ## u;
  %ignore umfpack_zl_ ## u;
  %enddef

  %define UNIGNOREALL(u)
  %rename("%s") umfpack_di_ ## u;
  %rename("%s") umfpack_zi_ ## u;
  %rename("%s") umfpack_dl_ ## u;
  %rename("%s") umfpack_zl_ ## u;
  %enddef

  // These will be un-ignored and redeclared after %include <umfpack.h>
  IGNOREALL(free_symbolic)
  IGNOREALL(free_numeric)
#endif
>>>>>>> 1bdd6447

/*
 * wnbell - attempt to get L,U,P,Q out
 */
%include "typemaps.i"
<<<<<<< HEAD
%apply long  *OUTPUT {
    int32_t *lnz,
    int32_t *unz,
    int32_t *n_row,
    int32_t *n_col,
    int32_t *nz_udiag
=======
%apply int *OUTPUT {
    int *lnz,
    int *unz,
    int *n_row,
    int *n_col,
    int *nz_udiag
>>>>>>> 1bdd6447
};
%apply int32_t *OUTPUT {
    int32_t *lnz,
    int32_t *unz,
    int32_t *n_row,
    int32_t *n_col,
    int32_t *nz_udiag
};
%apply long *OUTPUT {
    long *lnz,
    long *unz,
    long *n_row,
    long *n_col,
    long *nz_udiag
};
<<<<<<< HEAD
%apply int *OUTPUT {
=======
%apply int64_t *OUTPUT {
>>>>>>> 1bdd6447
    int64_t *lnz,
    int64_t *unz,
    int64_t *n_row,
    int64_t *n_col,
    int64_t *nz_udiag
};

<<<<<<< HEAD
=======
#ifndef SK_UMFPACK_SINGLE_HEADER
  %include <umfpack_get_lunz.h>
#endif
>>>>>>> 1bdd6447

ARRAY_IN( double, double, DOUBLE )
%apply double *array {
    double Lx [ ],
    double Lz [ ],
    double Ux [ ],
    double Uz [ ],
    double Dx [ ],
    double Dz [ ],
    double Rs [ ]
};

<<<<<<< HEAD
=======
ARRAY_IN( int, int, INT )
%apply int *array {
    int Lp [ ],
    int Lj [ ],
    int Up [ ],
    int Ui [ ],
    int P [ ],
    int Q [ ]
};
%apply int  *OUTPUT { int *do_recip};

>>>>>>> 1bdd6447
ARRAY_IN( int32_t, int32_t, INT32 )
%apply int32_t *array {
    int32_t Lp [ ],
    int32_t Lj [ ],
    int32_t Up [ ],
    int32_t Ui [ ],
    int32_t P [ ],
    int32_t Q [ ]
<<<<<<< HEAD
};
%apply int32_t  *OUTPUT { int32_t *do_recip};
=======
};
%apply int32_t  *OUTPUT { int32_t *do_recip};

ARRAY_IN( long, long, LONG )
%apply long *array {
    long Lp [ ],
    long Lj [ ],
    long Up [ ],
    long Ui [ ],
    long P [ ],
    long Q [ ]
};
%apply long *OUTPUT { long *do_recip};
>>>>>>> 1bdd6447

ARRAY_IN( int64_t, int64_t, INT64 )
%apply int64_t *array {
    int64_t Lp [ ],
    int64_t Lj [ ],
    int64_t Up [ ],
    int64_t Ui [ ],
    int64_t P [ ],
    int64_t Q [ ]
};
%apply int64_t *OUTPUT { int64_t *do_recip};
<<<<<<< HEAD

/* The *_free_* functions are the only ones where arguments void **Symbolic and
void **Numeric are not outputs. Ignore these when importing the file then
redeclare them below after applying arginout instead.*/

%define IGNOREALL(u)
%ignore umfpack_di_ ## u;
%ignore umfpack_zi_ ## u;
%ignore umfpack_dl_ ## u;
%ignore umfpack_zl_ ## u;
%enddef

%define UNIGNOREALL(u)
%rename("%s") umfpack_di_ ## u;
%rename("%s") umfpack_zi_ ## u;
%rename("%s") umfpack_dl_ ## u;
%rename("%s") umfpack_zl_ ## u;
%enddef

IGNOREALL(free_symbolic)
IGNOREALL(free_numeric)

%include <umfpack.h>

UNIGNOREALL(free_symbolic)
UNIGNOREALL(free_numeric)

OPAQUE_ARGINOUT( void * )
%apply  void ** opaque_arginout {
    void **Symbolic,
    void **Numeric
}

void umfpack_di_free_symbolic(void **Symbolic);
void umfpack_zi_free_symbolic(void **Symbolic);
void umfpack_dl_free_symbolic(void **Symbolic);
void umfpack_zl_free_symbolic(void **Symbolic);
void umfpack_di_free_numeric(void **Numeric);
void umfpack_zi_free_numeric(void **Numeric);
void umfpack_dl_free_numeric(void **Numeric);
void umfpack_zl_free_numeric(void **Numeric);
=======

#ifndef SK_UMFPACK_SINGLE_HEADER
  %include <umfpack_get_numeric.h>
#else

  %include <umfpack.h>

  UNIGNOREALL(free_symbolic)
  UNIGNOREALL(free_numeric)
>>>>>>> 1bdd6447

  OPAQUE_ARGINOUT( void * )
  %apply  void ** opaque_arginout {
      void **Symbolic,
      void **Numeric
  }

  void umfpack_di_free_symbolic(void **Symbolic);
  void umfpack_zi_free_symbolic(void **Symbolic);
  void umfpack_dl_free_symbolic(void **Symbolic);
  void umfpack_zl_free_symbolic(void **Symbolic);
  void umfpack_di_free_numeric(void **Numeric);
  void umfpack_zi_free_numeric(void **Numeric);
  void umfpack_dl_free_numeric(void **Numeric);
  void umfpack_zl_free_numeric(void **Numeric);
#endif
#endif // SWIGPYTHON<|MERGE_RESOLUTION|>--- conflicted
+++ resolved
@@ -19,8 +19,6 @@
 
 %feature("autodoc", "1");
 
-<<<<<<< HEAD
-=======
 #ifndef SK_UMFPACK_SINGLE_HEADER
 
 #include <SuiteSparse_config.h>
@@ -38,7 +36,6 @@
 
 #endif
 
->>>>>>> 1bdd6447
 %init %{
     import_array();
 %}
@@ -172,27 +169,24 @@
   $result = helper_appendToTuple( $result, obj ); \
 };
 
+ARRAY_IN( int, const int, INT )
+%apply const int *array {
+    const int Ap [ ],
+    const int Ai [ ]
+};
+
+ARRAY_IN( long, const long, LONG )
+%apply const long *array {
+    const long Ap [ ],
+    const long Ai [ ]
+};
+
 ARRAY_IN( int32_t, const int32_t, INT32 )
 %apply const int32_t *array {
     const int32_t Ap [ ],
     const int32_t Ai [ ]
 };
 
-<<<<<<< HEAD
-=======
-ARRAY_IN( long, const long, LONG )
-%apply const long *array {
-    const long Ap [ ],
-    const long Ai [ ]
-};
-
-ARRAY_IN( int32_t, const int32_t, INT32 )
-%apply const int32_t *array {
-    const int32_t Ap [ ],
-    const int32_t Ai [ ]
-};
-
->>>>>>> 1bdd6447
 ARRAY_IN( int64_t, const int64_t, INT64 )
 %apply const int64_t *array {
     const int64_t Ap [ ],
@@ -225,8 +219,6 @@
     double Info [ANY]
 };
 
-<<<<<<< HEAD
-=======
 #ifndef SK_UMFPACK_SINGLE_HEADER
   %include <umfpack.h>
   %include <umfpack_solve.h>
@@ -251,7 +243,6 @@
   when running %import <umfpack.h>, then re-declaring them afterwards with
   output arguments.
 */
->>>>>>> 1bdd6447
 
 OPAQUE_ARGOUT( void * )
 %apply  void ** opaque_argout {
@@ -259,8 +250,6 @@
     void **Numeric
 }
 
-<<<<<<< HEAD
-=======
 #ifndef SK_UMFPACK_SINGLE_HEADER
   %include <umfpack_symbolic.h>
   %include <umfpack_numeric.h>
@@ -292,27 +281,17 @@
   IGNOREALL(free_symbolic)
   IGNOREALL(free_numeric)
 #endif
->>>>>>> 1bdd6447
 
 /*
  * wnbell - attempt to get L,U,P,Q out
  */
 %include "typemaps.i"
-<<<<<<< HEAD
-%apply long  *OUTPUT {
-    int32_t *lnz,
-    int32_t *unz,
-    int32_t *n_row,
-    int32_t *n_col,
-    int32_t *nz_udiag
-=======
 %apply int *OUTPUT {
     int *lnz,
     int *unz,
     int *n_row,
     int *n_col,
     int *nz_udiag
->>>>>>> 1bdd6447
 };
 %apply int32_t *OUTPUT {
     int32_t *lnz,
@@ -328,11 +307,7 @@
     long *n_col,
     long *nz_udiag
 };
-<<<<<<< HEAD
-%apply int *OUTPUT {
-=======
 %apply int64_t *OUTPUT {
->>>>>>> 1bdd6447
     int64_t *lnz,
     int64_t *unz,
     int64_t *n_row,
@@ -340,12 +315,9 @@
     int64_t *nz_udiag
 };
 
-<<<<<<< HEAD
-=======
 #ifndef SK_UMFPACK_SINGLE_HEADER
   %include <umfpack_get_lunz.h>
 #endif
->>>>>>> 1bdd6447
 
 ARRAY_IN( double, double, DOUBLE )
 %apply double *array {
@@ -358,8 +330,6 @@
     double Rs [ ]
 };
 
-<<<<<<< HEAD
-=======
 ARRAY_IN( int, int, INT )
 %apply int *array {
     int Lp [ ],
@@ -371,7 +341,6 @@
 };
 %apply int  *OUTPUT { int *do_recip};
 
->>>>>>> 1bdd6447
 ARRAY_IN( int32_t, int32_t, INT32 )
 %apply int32_t *array {
     int32_t Lp [ ],
@@ -380,10 +349,6 @@
     int32_t Ui [ ],
     int32_t P [ ],
     int32_t Q [ ]
-<<<<<<< HEAD
-};
-%apply int32_t  *OUTPUT { int32_t *do_recip};
-=======
 };
 %apply int32_t  *OUTPUT { int32_t *do_recip};
 
@@ -397,7 +362,6 @@
     long Q [ ]
 };
 %apply long *OUTPUT { long *do_recip};
->>>>>>> 1bdd6447
 
 ARRAY_IN( int64_t, int64_t, INT64 )
 %apply int64_t *array {
@@ -409,49 +373,6 @@
     int64_t Q [ ]
 };
 %apply int64_t *OUTPUT { int64_t *do_recip};
-<<<<<<< HEAD
-
-/* The *_free_* functions are the only ones where arguments void **Symbolic and
-void **Numeric are not outputs. Ignore these when importing the file then
-redeclare them below after applying arginout instead.*/
-
-%define IGNOREALL(u)
-%ignore umfpack_di_ ## u;
-%ignore umfpack_zi_ ## u;
-%ignore umfpack_dl_ ## u;
-%ignore umfpack_zl_ ## u;
-%enddef
-
-%define UNIGNOREALL(u)
-%rename("%s") umfpack_di_ ## u;
-%rename("%s") umfpack_zi_ ## u;
-%rename("%s") umfpack_dl_ ## u;
-%rename("%s") umfpack_zl_ ## u;
-%enddef
-
-IGNOREALL(free_symbolic)
-IGNOREALL(free_numeric)
-
-%include <umfpack.h>
-
-UNIGNOREALL(free_symbolic)
-UNIGNOREALL(free_numeric)
-
-OPAQUE_ARGINOUT( void * )
-%apply  void ** opaque_arginout {
-    void **Symbolic,
-    void **Numeric
-}
-
-void umfpack_di_free_symbolic(void **Symbolic);
-void umfpack_zi_free_symbolic(void **Symbolic);
-void umfpack_dl_free_symbolic(void **Symbolic);
-void umfpack_zl_free_symbolic(void **Symbolic);
-void umfpack_di_free_numeric(void **Numeric);
-void umfpack_zi_free_numeric(void **Numeric);
-void umfpack_dl_free_numeric(void **Numeric);
-void umfpack_zl_free_numeric(void **Numeric);
-=======
 
 #ifndef SK_UMFPACK_SINGLE_HEADER
   %include <umfpack_get_numeric.h>
@@ -461,7 +382,6 @@
 
   UNIGNOREALL(free_symbolic)
   UNIGNOREALL(free_numeric)
->>>>>>> 1bdd6447
 
   OPAQUE_ARGINOUT( void * )
   %apply  void ** opaque_arginout {
